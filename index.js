"use strict";
const _ = require("lodash");
const BbPromise = require("bluebird");
const AWS = require("aws-sdk");
const dynamodbLocal = require("dynamodb-localhost");
const seeder = require("./src/seeder");
const path = require('path');

class ServerlessDynamodbLocal {
    constructor(serverless, options) {
        this.serverless = serverless;
        this.service = serverless.service;
        this.serverlessLog = serverless.cli.log.bind(serverless.cli);
        this.config = this.service.custom && this.service.custom.dynamodb || {};
        this.options = _.merge({
          localPath: serverless.config && path.join(serverless.config.servicePath, '.dynamodb')
          },
          options
        );
        this.provider = "aws";
        this.commands = {
            dynamodb: {
                commands: {
                    migrate: {
                        lifecycleEvents: ["migrateHandler"],
                        usage: "Creates local DynamoDB tables from the current Serverless configuration"
                    },
                    seed: {
                        lifecycleEvents: ["seedHandler"],
                        usage: "Seeds local DynamoDB tables with data",
                        options: {
                            online: {
                                shortcut: "o",
                                usage: "Will connect to the tables online to do an online seed run"
                            }
                        }
                    },
                    start: {
                        lifecycleEvents: ["startHandler"],
                        usage: "Starts local DynamoDB",
                        options: {
                            port: {
                                shortcut: "p",
                                usage: "The port number that DynamoDB will use to communicate with your application. If you do not specify this option, the default port is 8000"
                            },
                            cors: {
                                shortcut: "c",
                                usage: "Enable CORS support (cross-origin resource sharing) for JavaScript. You must provide a comma-separated \"allow\" list of specific domains. The default setting for -cors is an asterisk (*), which allows public access."
                            },
                            inMemory: {
                                shortcut: "i",
                                usage: "DynamoDB; will run in memory, instead of using a database file. When you stop DynamoDB;, none of the data will be saved. Note that you cannot specify both -dbPath and -inMemory at once."
                            },
                            dbPath: {
                                shortcut: "d",
                                usage: "The directory where DynamoDB will write its database file. If you do not specify this option, the file will be written to the current directory. Note that you cannot specify both -dbPath and -inMemory at once. For the path, current working directory is <projectroot>/node_modules/serverless-dynamodb-local/dynamob. For example to create <projectroot>/node_modules/serverless-dynamodb-local/dynamob/<mypath> you should specify -d <mypath>/ or --dbPath <mypath>/ with a forwardslash at the end."
                            },
                            sharedDb: {
                                shortcut: "h",
                                usage: "DynamoDB will use a single database file, instead of using separate files for each credential and region. If you specify -sharedDb, all DynamoDB clients will interact with the same set of tables regardless of their region and credential configuration."
                            },
                            delayTransientStatuses: {
                                shortcut: "t",
                                usage: "Causes DynamoDB to introduce delays for certain operations. DynamoDB can perform some tasks almost instantaneously, such as create/update/delete operations on tables and indexes; however, the actual DynamoDB service requires more time for these tasks. Setting this parameter helps DynamoDB simulate the behavior of the Amazon DynamoDB web service more closely. (Currently, this parameter introduces delays only for global secondary indexes that are in either CREATING or DELETING status."
                            },
                            optimizeDbBeforeStartup: {
                                shortcut: "o",
                                usage: "Optimizes the underlying database tables before starting up DynamoDB on your computer. You must also specify -dbPath when you use this parameter."
                            },
                            migrate: {
                                shortcut: "m",
                                usage: "After starting dynamodb local, create DynamoDB tables from the current serverless configuration."
                            },
                            seed: {
                                shortcut: "s",
                                usage: "After starting and migrating dynamodb local, injects seed data into your tables. The --seed option determines which data categories to onload.",
                            },
<<<<<<< HEAD
                            migration: {
                                shortcut: 'm',
                                usage: 'After starting dynamodb local, run dynamodb migrations'
                            },
                            heapInitial: {
                                usage: 'The initial heap size. Specify megabytes, gigabytes or terabytes using m, b, t. E.g., "2m"'
                            },
                            heapMax: {
                                usage: 'The maximum heap size. Specify megabytes, gigabytes or terabytes using m, b, t. E.g., "2m"'
=======
                            convertEmptyValues: {
                                shortcut: "e",
                                usage: "Set to true if you would like the document client to convert empty values (0-length strings, binary buffers, and sets) to be converted to NULL types when persisting to DynamoDB.",
>>>>>>> 1cc7d1bc
                            }
                        }
                    },
                    noStart: {
                      shortcut: "n",
                      default: false,
                      usage: "Do not start DynamoDB local (in case it is already running)",
                    },
                    remove: {
                        lifecycleEvents: ["removeHandler"],
                        usage: "Removes local DynamoDB"
                    },
                    install: {
                        usage: "Installs local DynamoDB",
                        lifecycleEvents: ["installHandler"],
                        options: {
                            localPath: {
                                shortcut: "x",
                                usage: "Local dynamodb install path"
                            }
                        }

                    }
                }
            }
        };

        const stage = (this.options && this.options.stage) || (this.service.provider && this.service.provider.stage);
        if (this.config.stages && !this.config.stages.includes(stage)) {
          // don't do anything for this stage
          this.hooks = {};
          return;
        }

        this.hooks = {
            "dynamodb:migrate:migrateHandler": this.migrateHandler.bind(this),
            "dynamodb:seed:seedHandler": this.seedHandler.bind(this),
            "dynamodb:remove:removeHandler": this.removeHandler.bind(this),
            "dynamodb:install:installHandler": this.installHandler.bind(this),
            "dynamodb:start:startHandler": this.startHandler.bind(this),
            "before:offline:start:init": this.startHandler.bind(this),
            "before:offline:start:end": this.endHandler.bind(this),
        };
    }

    get port() {
        const config = this.service.custom && this.service.custom.dynamodb || {};
        const port = _.get(config, "start.port", 8000);
        return port;
    }

    get host() {
        const config = this.service.custom && this.service.custom.dynamodb || {};
        const host = _.get(config, "start.host", "localhost");
        return host;
    }

    dynamodbOptions(options) {
        let dynamoOptions = {};

        if(options && options.online){
            this.serverlessLog("Connecting to online tables...");
            if (!options.region) {
                throw new Error("please specify the region");
            }
            dynamoOptions = {
                region: options.region,
                convertEmptyValues: options && options.convertEmptyValues ? options.convertEmptyValues : false,
            };
        } else {
            dynamoOptions = {
                endpoint: `http://${this.host}:${this.port}`,
                region: "localhost",
                accessKeyId: "MOCK_ACCESS_KEY_ID",
                secretAccessKey: "MOCK_SECRET_ACCESS_KEY",
                convertEmptyValues: options && options.convertEmptyValues ? options.convertEmptyValues : false,
            };
        }

        return {
            raw: new AWS.DynamoDB(dynamoOptions),
            doc: new AWS.DynamoDB.DocumentClient(dynamoOptions)
        };
    }

    migrateHandler() {
        const dynamodb = this.dynamodbOptions();
        const tables = this.tables;
        return BbPromise.each(tables, (table) => this.createTable(dynamodb, table));
    }

    seedHandler() {
        const options = this.options;
        const dynamodb = this.dynamodbOptions(options);

        return BbPromise.each(this.seedSources, (source) => {
            if (!source.table) {
                throw new Error("seeding source \"table\" property not defined");
            }
            const seedPromise = seeder.locateSeeds(source.sources || [])
            .then((seeds) => seeder.writeSeeds(dynamodb.doc.batchWrite.bind(dynamodb.doc), source.table, seeds));
            const rawSeedPromise = seeder.locateSeeds(source.rawsources || [])
            .then((seeds) => seeder.writeSeeds(dynamodb.raw.batchWriteItem.bind(dynamodb.raw), source.table, seeds));
            return BbPromise.all([seedPromise, rawSeedPromise]);
        });
    }

    removeHandler() {
        return new BbPromise((resolve) => dynamodbLocal.remove(resolve));
    }

    installHandler() {
        const options = this.options;
        return new BbPromise((resolve) => dynamodbLocal.install(resolve, options.localPath));
    }

    startHandler() {
        const config = this.service.custom && this.service.custom.dynamodb || {};
        const options = _.merge({
                sharedDb: this.options.sharedDb || true,
                install_path: this.options.localPath
            },
            config && config.start,
            this.options
        );

        // otherwise endHandler will be mis-informed
        this.options = options;

        let dbPath = options.dbPath;
        if (dbPath) {
          options.dbPath = path.isAbsolute(dbPath) ? dbPath : path.join(this.serverless.config.servicePath, dbPath);
        }

        if (!options.noStart) {
          dynamodbLocal.start(options);
        }
        return BbPromise.resolve()
        .then(() => options.migrate && this.migrateHandler())
        .then(() => options.seed && this.seedHandler());
    }

    endHandler() {
        if (!this.options.noStart) {
            this.serverlessLog("DynamoDB - stopping local database");
            dynamodbLocal.stop(this.port);
        }
    }

    getDefaultStack() {
        return _.get(this.service, "resources");
    }

    getAdditionalStacks() {
        return _.values(_.get(this.service, "custom.additionalStacks", {}));
    }

    hasAdditionalStacksPlugin() {
        return _.get(this.service, "plugins", []).includes("serverless-plugin-additional-stacks");
    }

    getTableDefinitionsFromStack(stack) {
        const resources = _.get(stack, "Resources", []);
        return Object.keys(resources).map((key) => {
            if (resources[key].Type === "AWS::DynamoDB::Table") {
                return resources[key].Properties;
            }
        }).filter((n) => n);
    }

    /**
     * Gets the table definitions
     */
    get tables() {
        let stacks = [];

        const defaultStack = this.getDefaultStack();
        if (defaultStack) {
            stacks.push(defaultStack);
        }

        if (this.hasAdditionalStacksPlugin()) {
            stacks = stacks.concat(this.getAdditionalStacks());
        }

        return stacks.map((stack) => this.getTableDefinitionsFromStack(stack)).reduce((tables, tablesInStack) => tables.concat(tablesInStack), []);
    }

    /**
     * Gets the seeding sources
     */
    get seedSources() {
        const config = this.service.custom.dynamodb;
        const seedConfig = _.get(config, "seed", {});
        const seed = this.options.seed || config.start.seed || seedConfig;
        let categories;
        if (typeof seed === "string") {
            categories = seed.split(",");
        } else if(seed) {
            categories = Object.keys(seedConfig);
        } else { // if (!seed)
            this.serverlessLog("DynamoDB - No seeding defined. Skipping data seeding.");
            return [];
        }
        const sourcesByCategory = categories.map((category) => seedConfig[category].sources);
        return [].concat.apply([], sourcesByCategory);
    }

    createTable(dynamodb, migration) {
        return new BbPromise((resolve, reject) => {
            if (migration.StreamSpecification && migration.StreamSpecification.StreamViewType) {
                migration.StreamSpecification.StreamEnabled = true;
            }
            if (migration.TimeToLiveSpecification) {
              delete migration.TimeToLiveSpecification;
            }
            if (migration.SSESpecification) {
              migration.SSESpecification.Enabled = migration.SSESpecification.SSEEnabled;
              delete migration.SSESpecification.SSEEnabled;
            }
            if (migration.PointInTimeRecoverySpecification) {
              delete migration.PointInTimeRecoverySpecification;
            }
            if (migration.Tags) {
                delete migration.Tags;
            }
            dynamodb.raw.createTable(migration, (err) => {
                if (err) {
                    if (err.name === 'ResourceInUseException') {
                        this.serverlessLog(`DynamoDB - Warn - table ${migration.TableName} already exists`);
                        resolve();
                    } else {
                        this.serverlessLog("DynamoDB - Error - ", err);
                        reject(err);
                    }
                } else {
                    this.serverlessLog("DynamoDB - created table " + migration.TableName);
                    resolve(migration);
                }
            });
        });
    }
}
module.exports = ServerlessDynamodbLocal;<|MERGE_RESOLUTION|>--- conflicted
+++ resolved
@@ -75,7 +75,6 @@
                                 shortcut: "s",
                                 usage: "After starting and migrating dynamodb local, injects seed data into your tables. The --seed option determines which data categories to onload.",
                             },
-<<<<<<< HEAD
                             migration: {
                                 shortcut: 'm',
                                 usage: 'After starting dynamodb local, run dynamodb migrations'
@@ -85,11 +84,10 @@
                             },
                             heapMax: {
                                 usage: 'The maximum heap size. Specify megabytes, gigabytes or terabytes using m, b, t. E.g., "2m"'
-=======
+                            },
                             convertEmptyValues: {
                                 shortcut: "e",
                                 usage: "Set to true if you would like the document client to convert empty values (0-length strings, binary buffers, and sets) to be converted to NULL types when persisting to DynamoDB.",
->>>>>>> 1cc7d1bc
                             }
                         }
                     },

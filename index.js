'use strict';

const _ = require('lodash'),
    BbPromise = require('bluebird'),
    tables = require('./tables/core'),
    dynamodb = require('./dynamodb/core');

<<<<<<< HEAD
module.exports = function (S) { // Always pass in the ServerlessPlugin Class
	const SCli = require(S.getServerlessPath('utils/cli'));
=======
module.exports = function(S) { // Always pass in the ServerlessPlugin Class
    const SCli = require(S.getServerlessPath('utils/cli'));
>>>>>>> 8cace6cb

    class DynamodbLocal extends S.classes.Plugin {

        constructor() {
            super();
            this.name = 'serverless-dynamodb-local'; // Define your plugin's name
        }

        /**
         * Register Actions
         * - If you would like to register a Custom Action or overwrite a Core Serverless Action, add this function.
         * - If you would like your Action to be used programatically, include a "handler" which can be called in code.
         * - If you would like your Action to be used via the CLI, include a "description", "context", "action" and any options you would like to offer.
         * - Your custom Action can be called programatically and via CLI, as in the example provided below
         */
        registerActions() {

            S.addAction(this.table.bind(this), {
                handler: 'dynamodbTable',
                description: 'New dynamodb table template',
                context: 'dynamodb',
                contextAction: 'table',
                options: [{
                    option: 'new',
                    shortcut: 'n',
                    description: 'Create a new table & seed template for the given table name, inside the directlry given in s-project.json.'
                }, {
                    option: 'create',
                    shortcut: 'c',
                    description: 'Create dynamodb tables and run seeds'
                }]
            });
            S.addAction(this.remove.bind(this), {
                handler: 'dynamodbRemove',
                description: 'Remove dynamodb local database. This is needed if the installed version is currupted or needs to be upgraded.',
                context: 'dynamodb',
                contextAction: 'remove'
            });
            S.addAction(this.start.bind(this), {
                handler: 'dynamodbStart',
                description: 'Start dynamodb local database',
                context: 'dynamodb',
                contextAction: 'start',
                options: [{
                    option: 'port',
                    shortcut: 'p',
                    description: 'The port number that DynamoDB will use to communicate with your application. If you do not specify this option, the default port is 8000'
                }, {
                    option: 'cors',
                    shortcut: 'r',
                    description: 'Enable CORS support (cross-origin resource sharing) for JavaScript. You must provide a comma-separated "allow" list of specific domains. The default setting for -cors is an asterisk (*), which allows public access.'
                }, {
                    option: 'inMemory',
                    shortcut: 'm',
                    description: 'DynamoDB; will run in memory, instead of using a database file. When you stop DynamoDB;, none of the data will be saved. Note that you cannot specify both -dbPath and -inMemory at once.'
                }, {
                    option: 'dbPath',
                    shortcut: 'd',
                    description: 'The directory where DynamoDB will write its database file. If you do not specify this option, the file will be written to the current directory. Note that you cannot specify both -dbPath and -inMemory at once. For the path, current working directory is <projectroot>/node_modules/serverless-dynamodb-local/dynamob. For example to create <projectroot>/node_modules/serverless-dynamodb-local/dynamob/<mypath> you should specify -d <mypath>/ or --dbPath <mypath>/ with a forwardslash at the end.'
                }, {
                    option: 'sharedDb',
                    shortcut: 'h',
                    description: 'DynamoDB will use a single database file, instead of using separate files for each credential and region. If you specify -sharedDb, all DynamoDB clients will interact with the same set of tables regardless of their region and credential configuration.'
                }, {
                    option: 'delayTransientStatuses',
                    shortcut: 't',
                    description: 'Causes DynamoDB to introduce delays for certain operations. DynamoDB can perform some tasks almost instantaneously, such as create/update/delete operations on tables and indexes; however, the actual DynamoDB service requires more time for these tasks. Setting this parameter helps DynamoDB simulate the behavior of the Amazon DynamoDB web service more closely. (Currently, this parameter introduces delays only for global secondary indexes that are in either CREATING or DELETING status.)'
                }, {
                    option: 'optimizeDbBeforeStartup',
                    shortcut: 'o',
                    description: 'Optimizes the underlying database tables before starting up DynamoDB on your computer. You must also specify -dbPath when you use this parameter.'
                }, {
                    option: 'create',
                    shortcut: 'c',
                    description: 'After starting dynamodb local, create dynamodb tables and run seeds'
                }, {
                    option: 'downloadFrom',
                    shortcut: 'D',
                    description: 'Specify the path where you want to download dynamodb. Default path is serverless-dynamodb-local/dynamodb/bin'
                }]
            });

            return BbPromise.resolve();
        }

        /**
         * Custom Action Example
         * - Here is an example of a Custom Action.  Include this and modify it if you would like to write your own Custom Action for the Serverless Framework.
         * - Be sure to ALWAYS accept and return the "evt" object, or you will break the entire flow.
         * - The "evt" object contains Action-specific data.  You can add custom data to it, but if you change any data it will affect subsequent Actions and Hooks.
         * - You can also access other Project-specific data @ this.S Again, if you mess with data on this object, it could break everything, so make sure you know what you're doing ;)
         */

        remove() {
            return dynamodb.remove();
        }

        table(evt) {
            return new BbPromise(function(resolve, reject) {
                let options = evt.options,
                    config = S.getProject().custom.dynamodb,
                    table = config && config.table || {},
                    rootPath = S.getProject().getRootPath(),
                    tablesPath = rootPath + '/' + (table.dir || 'dynamodb'),
                    suffix = table.suffix || '',
                    prefix = table.prefix || '';

                if (options.new) {
                    tables.newTemplate(options.new, tablesPath).then(resolve, reject);
                } else if (options.create) {
                    tables.create(tablesPath, {
                        prefix: prefix,
                        suffix: suffix
                    }).then(resolve, reject);
                }
            });
        }

        start(evt) {
            let self = this;
            return new BbPromise(function(resolve, reject) {
                let config = S.getProject().custom.dynamodb,
                    options = _.merge({
                            sharedDb: evt.options.sharedDb || true
                        },
                        evt.options, { downloadFrom: config.downloadFrom },
                        config && config.start
                    ),
<<<<<<< HEAD
					_spinner = SCli.spinner();;
=======
                    _spinner = SCli.spinner();
>>>>>>> 8cace6cb
                if (options.create) {
                    dynamodb.start(options).then(function() {
                        console.log(""); // seperator
                        self.table(evt).then(resolve, reject);
                    });
                } else {
<<<<<<< HEAD
					_spinner.start()
                    dynamodb.start(options).then(resolve, reject);
=======
                    _spinner.start();
                    dynamodb.start(options, _spinner).then(resolve, reject);
>>>>>>> 8cace6cb
                }
            });
        }
    }

    return DynamodbLocal;
};<|MERGE_RESOLUTION|>--- conflicted
+++ resolved
@@ -5,13 +5,8 @@
     tables = require('./tables/core'),
     dynamodb = require('./dynamodb/core');
 
-<<<<<<< HEAD
-module.exports = function (S) { // Always pass in the ServerlessPlugin Class
-	const SCli = require(S.getServerlessPath('utils/cli'));
-=======
 module.exports = function(S) { // Always pass in the ServerlessPlugin Class
     const SCli = require(S.getServerlessPath('utils/cli'));
->>>>>>> 8cace6cb
 
     class DynamodbLocal extends S.classes.Plugin {
 
@@ -140,24 +135,15 @@
                         evt.options, { downloadFrom: config.downloadFrom },
                         config && config.start
                     ),
-<<<<<<< HEAD
-					_spinner = SCli.spinner();;
-=======
                     _spinner = SCli.spinner();
->>>>>>> 8cace6cb
                 if (options.create) {
                     dynamodb.start(options).then(function() {
                         console.log(""); // seperator
                         self.table(evt).then(resolve, reject);
                     });
                 } else {
-<<<<<<< HEAD
-					_spinner.start()
-                    dynamodb.start(options).then(resolve, reject);
-=======
                     _spinner.start();
                     dynamodb.start(options, _spinner).then(resolve, reject);
->>>>>>> 8cace6cb
                 }
             });
         }
